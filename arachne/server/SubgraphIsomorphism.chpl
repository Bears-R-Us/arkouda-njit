module SubgraphIsomorphism {
    // Chapel modules.
    use Reflection;
    use List;
    use Random;
    use List;
    use IO;
    use Time;
    use Set;
    use Map;

    // Arachne modules.
    use GraphArray;
    use Utils;
    
    // Arkouda modules.
    use MultiTypeSymbolTable;
    use MultiTypeSymEntry;
    use ServerConfig;
    use AryUtil;
    use SegStringSort;
    use SegmentedString;

    /** Executes the VF2 subgraph isomorphism finding procedure. Instances of the subgraph `g2` are
    searched for amongst the subgraphs of `g1` and the isomorphic ones are returned through an
    array that maps the isomorphic vertices of `g1` to those of `g2`.*/
    proc runVF2 (g1: SegGraph, g2: SegGraph, st: borrowed SymTab):[] int throws {
        var TimerArrNew:[0..13] real(64) = 0.0;

        var timerpreproc:stopwatch;
        timerpreproc.start();

        // Extract the g1/G/g information from the SegGraph data structure.
        var srcNodesG1 = toSymEntry(g1.getComp("SRC"), int).a;
        var dstNodesG1 = toSymEntry(g1.getComp("DST"), int).a;
        var segGraphG1 = toSymEntry(g1.getComp("SEGMENTS"), int).a;
        var srcRG1 = toSymEntry(g1.getComp("SRC_R"), int).a;
        var dstRG1 = toSymEntry(g1.getComp("DST_R"), int).a;
        var segRG1 = toSymEntry(g1.getComp("SEGMENTS_R"), int).a;
        var nodeMapGraphG1 = toSymEntry(g1.getComp("VERTEX_MAP"), int).a;

        // Extract the g2/H/h information from the SegGraph data structure.
        var srcNodesG2 = toSymEntry(g2.getComp("SRC"), int).a;
        var dstNodesG2 = toSymEntry(g2.getComp("DST"), int).a;
        var segGraphG2 = toSymEntry(g2.getComp("SEGMENTS"), int).a;
        var srcRG2 = toSymEntry(g2.getComp("SRC_R"), int).a;
        var dstRG2 = toSymEntry(g2.getComp("DST_R"), int).a;
        var segRG2 = toSymEntry(g2.getComp("SEGMENTS_R"), int).a;
        var nodeMapGraphG2 = toSymEntry(g2.getComp("VERTEX_MAP"), int).a;

        //******************************************************************************************
        //******************************************************************************************
        // OLIVER NOTE: 
        // Relabeled node labels and edge relationships id values so those of H match those of G to 
        // speed up semantic checks. 
        // 
        // In the SegGraph data structure for property graphs, there could be many different types 
        // of labels and relationships. Therefore, we will do some preprocessing here to relabel
        // all labels and relationships and place them into sets for quick intersections.
        //
        // This assumes that all labels and relationships are strings BUT some labels and 
        // relationships can be unsigned or regular integers. If this is the case then borrowed 
        // SegStringSymEntry below would be empty. We currently do not do a check for this since all
        // of our test data has string labels and relationships BUT we should fix this in the 
        // future. 
        //
        // All of the code contained between the //**** comments (roughly ~100 lines) should
        // probably eventually be a function that lives where SegGraph is defined to perform a 
        // globalized relabeling and creating arrays of sets to speed up comparing the labels and
        // relationships of two or more different graphs.
        var edgeRelationshipsGraphG1 = (g1.getComp("EDGE_RELATIONSHIPS"):(borrowed MapSymEntry(string, (string, borrowed SegStringSymEntry)))).stored_map;
        var nodeLabelsGraphG1 = (g1.getComp("VERTEX_LABELS"):(borrowed MapSymEntry(string, (string, borrowed SegStringSymEntry)))).stored_map;

        var edgeRelationshipsGraphG2 = (g2.getComp("EDGE_RELATIONSHIPS"):(borrowed MapSymEntry(string, (string, borrowed SegStringSymEntry)))).stored_map;
        var nodeLabelsGraphG2 = (g2.getComp("VERTEX_LABELS"):(borrowed MapSymEntry(string, (string, borrowed SegStringSymEntry)))).stored_map;

        var relationshipStringToInt, labelStringToInt = new map(string, int); 

        // Create global relationship mapper for G1 and G2.
        var id = 0;
        for k in edgeRelationshipsGraphG1.keys() {
            var segString = getSegString(edgeRelationshipsGraphG1[k][1].name, st);
            for i in 0..segString.size-1 {
                var val = segString[i];
                if !relationshipStringToInt.contains(val) {
                    relationshipStringToInt.add(val, id);
                    id += 1;
                }
            }
        }
        for k in edgeRelationshipsGraphG2.keys() {
            var segString = getSegString(edgeRelationshipsGraphG2[k][1].name, st);
            for i in 0..edgeRelationshipsGraphG2[k][1].size-1 {
                var val = segString[i];
                if !relationshipStringToInt.contains(val) {
                    relationshipStringToInt.add(val, id);
                    id += 1;
                }
            }
        }
        
        // Create global label mapper for G1 and G2.
        id = 0;
        for k in nodeLabelsGraphG1.keys() {
            var segString = getSegString(nodeLabelsGraphG1[k][1].name, st);
            for i in 0..nodeLabelsGraphG1[k][1].size-1 {
                var val = segString[i];
                if !labelStringToInt.contains(val) {
                    labelStringToInt.add(val, id);
                    id += 1;
                }
            }
        }
        for k in nodeLabelsGraphG2.keys() {
            var segString = getSegString(nodeLabelsGraphG2[k][1].name, st);
            for i in 0..nodeLabelsGraphG2[k][1].size-1 {
                var val = segString[i];
                if !labelStringToInt.contains(val) {
                    labelStringToInt.add(val, id);
                    id += 1;
                }
            }
        }

        // Create new "arrays of sets" to make semantic checks quicker by allowing usage of Chapel's
        // internal hash table intersections via sets.
        var convertedRelationshipsG1 = makeDistArray(g1.n_edges, set(int, parSafe=true));
        var convertedRelationshipsG2 = makeDistArray(g2.n_edges, set(int, parSafe=true));
        var convertedLabelsG1 = makeDistArray(g1.n_vertices, set(int, parSafe=true));
        var convertedLabelsG2 = makeDistArray(g2.n_vertices, set(int, parSafe=true));

        for (k,v) in zip(edgeRelationshipsGraphG1.keys(), edgeRelationshipsGraphG1.values()) {
            var arr = toSymEntry(getGenericTypedArrayEntry(k,st), int).a;
            var mapper = getSegString(v[1].name,st);
            forall (x,i) in zip(arr, arr.domain) do convertedRelationshipsG1[i].add(relationshipStringToInt[mapper[x]]);
        }

        for (k,v) in zip(edgeRelationshipsGraphG2.keys(), edgeRelationshipsGraphG2.values()) {
            var arr = toSymEntry(getGenericTypedArrayEntry(k,st), int).a;
            var mapper = getSegString(v[1].name,st);
            forall (x,i) in zip(arr, arr.domain) do convertedRelationshipsG2[i].add(relationshipStringToInt[mapper[x]]);
        }

        for (k,v) in zip(nodeLabelsGraphG1.keys(), nodeLabelsGraphG1.values()) {
            var arr = toSymEntry(getGenericTypedArrayEntry(k,st), int).a;
            var mapper = getSegString(v[1].name,st);
            forall (x,i) in zip(arr, arr.domain) do convertedLabelsG1[i].add(labelStringToInt[mapper[x]]);
        }

        for (k,v) in zip(nodeLabelsGraphG2.keys(), nodeLabelsGraphG2.values()) {
            var arr = toSymEntry(getGenericTypedArrayEntry(k,st), int).a;
            var mapper = getSegString(v[1].name,st);
            forall (x,i) in zip(arr, arr.domain) do convertedLabelsG2[i].add(labelStringToInt[mapper[x]]);
        }
        //******************************************************************************************
        //******************************************************************************************
        timerpreproc.stop();
        TimerArrNew[0] += timerpreproc.elapsed();
        
        var timerVF2:stopwatch;
        timerVF2.start();
        var IsoArrtemp = vf2(g1, g2);
        timerVF2.stop();
        TimerArrNew[1] += timerVF2.elapsed();

        var IsoArr = nodeMapGraphG1[IsoArrtemp]; // Map vertices back to original values.

        /** Returns the set of internal identifiers of relationships for a given edge. Performs a 
        binary search into the the given `dst` array of a graph.*/
        proc getRelationships(seg, dst, ref edgeRelationships, fromNode:int, toNode:int) throws {
            var found: bool = false;
            var start = seg[fromNode];
            var end = seg[fromNode+1]-1;
            
            var edgeFound = bin_search_v(dst, start, end, toNode);
            var emptyRels = new set(int, parSafe=true);

            if edgeFound > -1 then {
                found = true; 
                var foundRels = edgeRelationships[edgeFound];
                return(found, foundRels);
            }
            return (found, emptyRels);
        }

        /** Returns the set of internal identifiers of labels for a given vertex.*/
        proc getLabels(node:int, ref nodeLabels) throws {
            var found : bool = false;
            var emptyLabels = new set(int, parSafe=true);

            try {
                var foundLabels = nodeLabels[node];
                found = true;
                return(found, foundLabels);
            }
            
            return (found, emptyLabels);
        }

        /** Keeps track of the isomorphic mapping state during the execution process of VF2.*/
        record State {
            var n1, n2: int;
            var core1, core2:  map(int, int);
            var mapping: set((int , int)); 

            // NOTE: Not used, saved for future work to automatically return true once we reach 
            // depth equal to the subgraph size.
            var depth: int;
            
            // NOTE: Not used, saved for future work to allow comparison of edge weights and 
            // attributes to only return the subgraphs that are less than the given cost. 
            var cost: real;

            // Tin tracks in-neighbors - nodes with edges to current partial mapping.
            // Tout tracks out-neighbors - nodes with edges from current mapping.
            var Tin1, Tout1, Tin2, Tout2: domain(int);

            /** State initializer.*/
            proc init() {
                this.n1 = 0;
                this.n2 = 0;
                this.core1 = new map(int, int);
                this.core2 = new map(int, int);
                this.mapping = new set((int, int));
                this.depth = 0;
                this.cost = 0.0;
                this.Tin1  =  {1..0};
                this.Tout1 =  {1..0};
                this.Tin2  =  {1..0};
                this.Tout2 =  {1..0};
            }

            /** Initialized based on given sizes `n1` and `n2`.*/
            proc init(n1, n2) {
                this.n1 = n1;
                this.n2 = n2;
                this.core1 = new map(int, int);
                this.core2 = new map(int, int);
                this.mapping = new set((int, int));
                this.depth = 0;
                this.cost = 0.0; 
                this.Tin1  =  {1..0};
                this.Tout1 =  {1..0};
                this.Tin2  =  {1..0};
                this.Tout2 =  {1..0};   
            }

            /** Copy current state information to a new state.*/
            proc copy() {
                var state = new State(n1, n2);
                state.core1 = this.core1;
                state.core2 = this.core2;
                state.mapping = this.mapping;  
                state.depth = this.depth;
                state.cost = this.cost;
                state.Tin1 = this.Tin1;
                state.Tout1 = this.Tout1;
                state.Tin2 = this.Tin2;
                state.Tout2 = this.Tout2;
                return state;
            }

            /** Reset vectors during backtracking.*/
            proc reset() {
                this.mapping.clear(); // reset to empty
                this.core1.clear();
                this.core2.clear();
                this.depth -= 1;
                this.cost -= 1;
                this.Tin1.clear();
                this.Tout1.clear();
                this.Tin2.clear();
                this.Tout2.clear(); 
            }
            
            /** Add a vertex pair `(x1, x2)` to the mapping.*/
            proc addPair(x1: int, x2: int) {
                this.core1.add(x1, x2);
                this.core2.add(x2, x1);
                this.mapping.add((x1, x2));
                this.depth += 1;
            }

            /** Check if a given node is mapped in g1.*/
            proc isMappedn1(node: int): bool {
                if this.core1.contains(node) then return true;
                else return false;
            }
            
            /** Check if a given node is mapped in g2.*/
            proc isMappedn2(node: int): bool {
                if this.core2.contains(node) then return true;
                else return false;
            }
        } //end of State record

        /**Find vertices that point to this state and all vertices that this state points to.*/
        proc addToTinTout(ref state: State, u: int, v: int): State throws {
            var inNeighbors = dstRG1[segRG1[u]..<segRG1[u+1]];
            var outNeighbors = dstNodesG1[segGraphG1[u]..<segGraphG1[u+1]];

            // Add neighbors of u to Tin1 and Tout1 from g1
            if state.Tin1.contains(u) then state.Tin1.remove(u);
            if state.Tout1.contains(u) then state.Tout1.remove(u);

            // Add unmapped neighbors to Tin1
            for n1 in inNeighbors do if !state.core1.contains(n1) then state.Tin1.add(n1);

            // Add unmapped neighbors to Tout1
            for n1 in outNeighbors do if !state.core1.contains(n1) then state.Tout1.add(n1);

            // Add neighbors of v to Tin2, Tout2 from g2
            var inNeighborsg2 = dstRG2[segRG2[v]..<segRG2[v + 1]];            
            var outNeighborsg2 = dstNodesG2[segGraphG2[v]..<segGraphG2[v + 1]];

            if state.Tin2.contains(v) then state.Tin2.remove(v);
            if state.Tout2.contains(v) then state.Tout2.remove(v);

            // Add unmapped neighbors to Tin2
            for n2 in inNeighborsg2 do if !state.core2.contains(n2) then state.Tin2.add(n2);
            
            // Add unmapped neighbors to Tout2
            for n2 in outNeighborsg2 do if !state.core2.contains(n2) then state.Tout2.add(n2);

            return state;
        } // end of addToTinTout

        /** Creates an initial, empty state. NOTE: Is this needed?*/
        proc createInitialState(): State throws {
            var state = new State();
            state.init(g1.n_vertices, g2.n_vertices);
            return state;
        }  //end of createInitialState

        /** Returns unmapped nodes for the current state of the graph.*/
        proc getUnmappedSubgraphNodes(graph, state) throws {
            var unmapped: list(int);
            for n in 0..<graph.n_vertices do if !state.isMappedn2(n) then unmapped.pushBack(n);
            return unmapped;
        } // end of getUnmappedSubgraphNodes

        /** Create candidates based on current state and retuns a set of pairs.*/
        proc getCandidatePairsOpti(state:State) throws {
            var timergetCandidatePairsOpti:stopwatch;
            timergetCandidatePairsOpti.start();
            
            var candidates = new set((int, int), parSafe = true);
<<<<<<< HEAD
            var timerunmapped:stopwatch;
            timerunmapped.start();

            var unmapped = getUnmappedNodes(g2, state);
=======
            var unmapped = getUnmappedSubgraphNodes(g2, state);
>>>>>>> 71f73f0f

            timerunmapped.stop();
            TimerArrNew[5] += timerunmapped.elapsed();

            // If Tout1 and Tout2 are both nonempty.
            if state.Tout1.size > 0 && state.Tout2.size > 0 {
                var minTout2 = min reduce state.Tout2;
                for n1 in state.Tout1 do candidates.add((n1, minTout2));
            } else {
                //If Tin1 and Tin2 are both nonempty.
                if state.Tin1.size > 0 && state.Tin2.size > 0 {
                    var minTin2 = min reduce state.Tin2;
                    for n1 in state.Tin1 do candidates.add((n1, minTin2));
                } else { // not (Tin1 or Tin2) NOTE: What does this mean?
                    if unmapped.size > 0 {
                        var minUnmapped = min reduce unmapped;
                        for n1 in 0..#g1.n_vertices do if !state.core1.contains(n1) then candidates.add((n1, minUnmapped));
                    }
                } 
            }   
            timergetCandidatePairsOpti.stop();
            TimerArrNew[7] += timergetCandidatePairsOpti.elapsed();
            return candidates;
        } // end of getCandidatePairsOpti


        /** Check that node labels are the same.*/
        proc nodesLabelCompatible(n1: int, n2: int): bool throws {
            var timernodesLabelCompatible:stopwatch;
            timernodesLabelCompatible.start();

            var label1 = getLabels(n1, convertedLabelsG1)[1];
            var label2 = getLabels(n2, convertedLabelsG2)[1];

            if (label1 & label2).size <= 0 {
                timernodesLabelCompatible.stop();
                TimerArrNew[4] += timernodesLabelCompatible.elapsed();                
                return false;
            }
            timernodesLabelCompatible.stop();
            TimerArrNew[4] += timernodesLabelCompatible.elapsed();
            return true;
        } // end of nodesLabelCompatible

        /** Check if a pair of candidates are feasible.*/
        proc isFeasible(state: State, n1: int, n2: int) throws {
            var timerisFeasible:stopwatch;
            timerisFeasible.start();

            var termout1, termout2, termin1, termin2, new1, new2 : int = 0;

            if !nodesLabelCompatible(n1, n2) {
                timerisFeasible.stop();
                TimerArrNew[2] += timerisFeasible.elapsed();
                return false;
            }
            
            // Get out neighbors of G1 and G2
            var getOutN1 = dstNodesG1[segGraphG1[n1]..<segGraphG1[n1+1]];
            var getOutN2 = dstNodesG2[segGraphG2[n2]..<segGraphG2[n2+1]];
         
            // Check out neighbors of n2 
            for Out2 in getOutN2 {
                if state.isMappedn2(Out2) {
                    var Out1 = state.core2(Out2);
                    var (flag1, label1) = getRelationships(segGraphG1, dstNodesG1, convertedRelationshipsG1, n1, Out1);
                    var (flag2, label2) = getRelationships(segGraphG2, dstNodesG2, convertedRelationshipsG1, n2, Out2);
            
                    if !flag1 || (label2 & label1).size < 0 {
                        timerisFeasible.stop();
                        TimerArrNew[2] += timerisFeasible.elapsed();
                        return false;
                    }
                } 
                else {
                    if state.Tin2.contains(Out2) then termin2 += 1;
                    if state.Tout2.contains(Out2) then termout2 += 1;
                    if !state.Tin2.contains(Out2) && !state.Tout2.contains(Out2) then new2 += 1;
                }
            }
            
            // Get in neighbors of G1 and G2
            var getInN1 = dstRG1[segRG1[n1]..<segRG1[n1+1]];
            var getInN2 = dstRG2[segRG2[n2]..<segRG2[n2+1]];

            // Check in neighbors of n2 
            for In2 in getInN2 {
                if state.isMappedn2(In2) {
                    var In1 = state.core2(In2);
                    var (flag1, label1) = getRelationships(segGraphG1, dstNodesG1, convertedRelationshipsG1, In1, n1);
                    var (flag2, label2) = getRelationships(segGraphG2, dstNodesG2, convertedRelationshipsG2, In2, n2);
            
                    if !flag1 || (label2 & label1).size <= 0 {
                        timerisFeasible.stop();
                        TimerArrNew[2] += timerisFeasible.elapsed();
                        return false;
                    }
                }
                else {
                    if state.Tin2.contains(In2) then termin2 += 1;
                    if state.Tout2.contains(In2) then termout2 += 1;
                    if !state.Tin2.contains(In2) && !state.Tout2.contains(In2) then new2 += 1;
                }
            }
            
            // Check out neighbors of n1 
            for Out1 in getOutN1 {
                if !state.isMappedn1(Out1) {
                    if state.Tin1.contains(Out1) then termin1 += 1;
                    if state.Tout1.contains(Out1) then termout1 += 1;
                    if !state.Tin1.contains(Out1) && !state.Tout1.contains(Out1) then new1 += 1;
                }
            }
            
            // Check in neighbors of n1 
            for In1 in getInN1 {
                if !state.isMappedn1(In1) {
                    if state.Tin1.contains(In1) then termin1 += 1;
                    if state.Tout1.contains(In1) then termout1 += 1;
                    if !state.Tin1.contains(In1) && !state.Tout1.contains(In1) then new1 += 1;
                }
            }
            timerisFeasible.stop();
            TimerArrNew[2] += timerisFeasible.elapsed();
            return termin2<=termin1 && termout2<=termout1 && (termin2+termout2+new2)<=(termin1+termout1+new1);
        } // end of isFeasible

        /** Depth-first-search-like steps to traverse a graph and return a list of all solution 
        states.*/
        proc dfs(ref initialState: State, g1: SegGraph, g2: SegGraph):list(set((int, int))) throws {
            var timerDFS:stopwatch;
            timerDFS.start();

            var allmappings: list (set((int, int)));
            var stack:list(State, parSafe=true); // stack for backtracking
            // NOTE: If algorithm is sequential, does parSafe need to be true?
            var timerpush1:stopwatch;
            timerpush1.start();
            stack.pushBack(initialState); // Initialize stack.
            timerpush1.stop();
            TimerArrNew[10] += timerpush1.elapsed();
            while stack.size > 0 {
                var state = stack.popBack();
                if state.mapping.size == g2.n_vertices then allmappings.pushBack(state.mapping);

                var candidatesOpti = getCandidatePairsOpti(state);

                for (n1, n2) in candidatesOpti {
                    if isFeasible(state, n1, n2) {
                        var newState = state.copy();
                        var timeraddPair:stopwatch;
                        timeraddPair.start();
                        newState.addPair(n1, n2);
                        timeraddPair.stop();
                        TimerArrNew[8] += timeraddPair.elapsed();
                        
                        var timeraddToTinTout:stopwatch;
                        timeraddToTinTout.start();
                        newState = addToTinTout(newState, n1, n2);
                        timeraddToTinTout.stop();
                        TimerArrNew[9] += timeraddToTinTout.elapsed();
                        
                        var timerpush2:stopwatch;
                        timerpush2.start();
                        stack.pushBack(newState);
                        timerpush2.stop();
                        TimerArrNew[11] += timerpush2.elapsed();
                    }
                }
                var timerreset:stopwatch;
                timerreset.start();
                state.reset();
                timerreset.stop();
                TimerArrNew[12] += timerreset.elapsed();
            }
            timerDFS.stop();
            TimerArrNew[3] += timerDFS.elapsed();
            return allmappings; // Isomappings
        }  // end of dfs


        /** Main procedure that invokes all of the vf2 steps using the graph data that is
        initialized by `runVF2`.*/
        proc vf2(g1: SegGraph, g2: SegGraph): [] int throws {
            var initial = createInitialState();
            var solutions = dfs(initial, g1, g2);
            var subIsoArrToReturn: [0..(solutions.size*g2.n_vertices)-1](int);

            var posOffset = 0;
            for solSet in solutions {
                for (n1, n2) in solSet {
                    subIsoArrToReturn[posOffset + n2] = n1;
                }
                posOffset += g2.n_vertices;
            }

            return(subIsoArrToReturn);
        } //end of vf2
        
        writeln("\n\n\n\n\n");
        for i in 0..13 {
            if i == 0 then writeln("Preprocessing total time = ", TimerArrNew[0]);
            if i == 1 then writeln("VF2 total time = ", TimerArrNew[1]);        
            if i == 2 then writeln("isFeasible total time = ", TimerArrNew[2]);
            if i == 3 then writeln("DFS total time = ", TimerArrNew[3]);
            if i == 4 then writeln("nodesLabelCompatible total time = ", TimerArrNew[4]);
            if i == 5 then writeln("getUnmappedNodes total time = ", TimerArrNew[5]);
            if i == 6 then writeln("nodesLabelCompatible total time = ", TimerArrNew[6]);
            if i == 7 then writeln("getCandidatePairsOpti total time = ", TimerArrNew[7]);
            if i == 8 then writeln("addPair total time = ", TimerArrNew[8]);
            if i == 9 then writeln("addToTinTout total time = ", TimerArrNew[9]);
            if i == 10 then writeln("stack push 1 total time = ", TimerArrNew[10]);
            if i == 11 then writeln("stack push 2 total time = ", TimerArrNew[11]);
            if i == 12 then writeln("state reset total time = ", TimerArrNew[12]);
        }
        writeln("\n\n\n\n\n");
        return IsoArr;
    } //end of runVF2
} // end of SubgraphIsomorphism module<|MERGE_RESOLUTION|>--- conflicted
+++ resolved
@@ -345,14 +345,10 @@
             timergetCandidatePairsOpti.start();
             
             var candidates = new set((int, int), parSafe = true);
-<<<<<<< HEAD
             var timerunmapped:stopwatch;
             timerunmapped.start();
 
             var unmapped = getUnmappedNodes(g2, state);
-=======
-            var unmapped = getUnmappedSubgraphNodes(g2, state);
->>>>>>> 71f73f0f
 
             timerunmapped.stop();
             TimerArrNew[5] += timerunmapped.elapsed();
