--- conflicted
+++ resolved
@@ -8,11 +8,7 @@
 import arachne as ar
 import networkx as nx
 import numpy as np
-<<<<<<< HEAD
 import networkx as nx
-=======
-import arkouda as ak
->>>>>>> de41e80d
 
 def create_parser():
     """Creates the command line parser for this script"""
@@ -59,13 +55,8 @@
     num_pus = config["numPUs"]
     print(f"Arkouda server running with {num_locales}L and {num_pus}PUs.")
 
-<<<<<<< HEAD
     ### Generate a scale-free network
     m = 5  # Number of edges to attach from new node to existing nodes
-=======
-    #### Generate a scale-free network
-    m = 2  # Number of edges to attach from new node to existing nodes
->>>>>>> de41e80d
     m0 = max(5, m)  # Initial number of interconnected nodes
 
     src = []
@@ -107,7 +98,7 @@
     edges = temp_prop_graph.edges()
     nodes = temp_prop_graph.nodes()
 
-    # 2. Generate sets of node labels and edge relationships.
+    # 2. Generate https://njit.webex.com/njit/j.php?MTID=m7cd808ee0056d40c8b8c04b308e8ca5fsets of node labels and edge relationships.
     labels_set = ak.array(["lbl" + str(x) for x in range(1, args.x +1)])
     relationships_set = ak.array(["rel" + str(y) for y in range(1, args.y+1)])
 
@@ -156,14 +147,10 @@
     start_time = time.time()
 
     isos = ar.subgraph_isomorphism(prop_graph,subgraph)
-<<<<<<< HEAD
     #print("isos =", isos)
     
     elapsed_time = time.time() - start_time
     print(f"Arachne execution time: {elapsed_time} seconds")
-=======
-    print("isos = isos")
->>>>>>> de41e80d
 
     #### Run NetworkX subgraph isomorphism.
     # Get the NetworkX version
@@ -238,17 +225,10 @@
 
     #### Compare Arachne subgraph isomorphism to NetworkX.
     isos_list = isos.to_list()
-<<<<<<< HEAD
     isos_sublists = [isos_list[i:i+3] for i in range(0, len(isos_list), 3)]
 
     isos_as_dicts = []
     subgraph_vertices = [0, 1, 2]
-=======
-    isos_sublists = [isos_list[i:i+4] for i in range(0, len(isos_list), 4)]
-
-    isos_as_dicts = []
-    subgraph_vertices = [0, 1, 2, 3]
->>>>>>> de41e80d
     for iso in isos_sublists:
         isos_as_dicts.append(dict(zip(iso, subgraph_vertices)))
 
