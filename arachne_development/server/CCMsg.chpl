--- conflicted
+++ resolved
@@ -44,11 +44,7 @@
   const SecondOrderIters=6;
   var  ORDERH:int=512;
   const LargeScale=1000000;
-<<<<<<< HEAD
-  const EdgeEfficiency=0.5;
-=======
   const LargeEdgeEfficiency=100;
->>>>>>> 060819fb
 
   private proc xlocal(x :int, low:int, high:int):bool {
     return low<=x && x<=high;
@@ -1796,19 +1792,15 @@
 
 
 
-<<<<<<< HEAD
-    // Contour: a  mapping based connected components algorithm
-    proc cc_contour(nei:[?D1] int, start_i:[?D2] int,src:[?D3] int, dst:[?D4] int, neiR:[?D11] int, start_iR:[?D12] int,srcR:[?D13] int, dstR:[?D14] int) throws {
-=======
     // Contour variant: a  mapping based connected components algorithm
     proc cc_mm(nei:[?D1] int, start_i:[?D2] int,src:[?D3] int, dst:[?D4] int, neiR:[?D11] int, start_iR:[?D12] int,srcR:[?D13] int, dstR:[?D14] int) throws {
->>>>>>> 060819fb
       // Initialize the parent vectors f that will form stars. 
       var f = makeDistArray(Nv, int); 
       var localtimer:Timer;
       var myefficiency:real;
       var executime:real;
 
+      // Initialize f and f_low in distributed memory.
 
       coforall loc in Locales {
         on loc {
@@ -1837,129 +1829,66 @@
       var converged:bool = false;
       var itera = 1;
       var count:int=0;
-<<<<<<< HEAD
+      if (Ne/here.numPUs() < LargeScale) {
+           ORDERH=2;
+      }else {
+           ORDERH=1024;
+      }  
       //we first check with order=1 mapping method
-      while( (!converged) && ( ((itera<FirstOrderIters) && ( Ne/here.numPUs() < LargeScale)) || (itera==1))) {
-      localtimer.clear();
-      localtimer.start(); 
-        coforall loc in Locales with ( + reduce count) {
-          on loc {
-            var edgeBegin = src.localSubdomain().lowBound;
-            var edgeEnd = src.localSubdomain().highBound;
-
-            forall x in edgeBegin..edgeEnd  with ( + reduce count)  {
-              var u = src[x];
-              var v = dst[x];
-
-                         var TmpMin:int;
-                         TmpMin=min(f[u],f[v]);
-                         if(TmpMin < f[u]) {
-                             f[u] = TmpMin;
-                             count=count+1;
-                         }
-                         if(TmpMin < f[v]) {
-                             f[v] = TmpMin;
-                             count=count+1;
-                         }
-                  
-            }//end of forall
-          }
-        }
-
-
-        if( (count==0) ) {
-          converged = true;
-        }
-        else {
-          converged = false;
-          count=0;
-        }
-        itera += 1;
-        writeln("My Order is 1"); 
-      localtimer.clear();
-      localtimer.start(); 
-        localtimer.stop(); 
-        executime=localtimer.elapsed();
-        myefficiency=(Ne:real/executime/1024.0/1024.0/here.numPUs():real):real;
-        writeln("Efficiency is ", myefficiency, " time is ",executime);
-      }
-
-      // Then we use order=2 mapping
-      while(!converged && (itera<SecondOrderIters) && ((Ne/here.numPUs()) < LargeScale) ) {
-        //var count:int=0;
-        //var count1:int=0;
+      while( (!converged) ) {
+        // In the second step, we employ high order mapping
         localtimer.clear();
-        localtimer.start();
-
-        coforall loc in Locales with ( + reduce count ) {
-          on loc {
-            var edgeBegin = src.localSubdomain().lowBound;
-            var edgeEnd = src.localSubdomain().highBound;
-
-            forall x in edgeBegin..edgeEnd  with ( + reduce count)  {
-              var u = src[x];
-              var v = dst[x];
+        localtimer.start(); 
+
+
+
+
+        if (ORDERH==2) {
+            coforall loc in Locales with ( + reduce count ) {
+              on loc {
+                var edgeBegin = src.localSubdomain().lowBound;
+                var edgeEnd = src.localSubdomain().highBound;
+
+                forall x in edgeBegin..edgeEnd  with ( + reduce count)  {
+                  var u = src[x];
+                  var v = dst[x];
 
                   var TmpMin:int;
+
                   TmpMin=min(f[f[u]],f[f[v]]);
-                  {
-                         if(TmpMin < f[f[u]]) {
-                             f[f[u]] = TmpMin;
-                             count+=1;
-                         }
-                         if(TmpMin < f[f[v]]) {
-                             f[f[v]] = TmpMin;
-                             count+=1;
-                         }
-                         if(TmpMin < f[u]) {
-                             f[u] = TmpMin;
-                             count+=1;
-                         }
-                         if(TmpMin < f[v]) {
-                             f[v] = TmpMin;
-                             count+=1;
-                         }
-                  } 
-            }//end of forall
-          }
-        }
-
-        if( (count==0) ) {
-          converged = true;
-        }
-        else {
-          converged = false;
-          count=0;
-        }
-        itera += 1;
-        writeln("My Order is 2"); 
-        localtimer.stop();
-        executime=localtimer.elapsed();
-        myefficiency=(Ne:real/executime/1024.0/1024.0/here.numPUs():real):real;
-        writeln("Efficiency is ", myefficiency, " time is ",executime);
-
-      }
-
-      // In the third step, we employ high order mapping
-      while(!converged) {
-        localtimer.clear();
-        localtimer.start();
-
-        //var count:int=0;
-        //var count1:int=0;
-        if (Ne/here.numPUs() < LargeScale) {
-           ORDERH=128;
-        }else {
-           ORDERH=100000;
-        }  
-        coforall loc in Locales with ( + reduce count ) {
-          on loc {
-            var edgeBegin = src.localSubdomain().lowBound;
-            var edgeEnd = src.localSubdomain().highBound;
-
-            forall x in edgeBegin..edgeEnd  with ( + reduce count)  {
-              var u = src[x];
-              var v = dst[x];
+                  if(TmpMin < f[f[u]]) {
+                     f[f[u]] = TmpMin;
+                  }
+                  if(TmpMin < f[f[v]]) {
+                     f[f[v]] = TmpMin;
+                  }
+                  if(TmpMin < f[u]) {
+                    f[u] = TmpMin;
+                  }
+                  if(TmpMin < f[v]) {
+                    f[v] = TmpMin;
+                  }
+                }//end of forall
+                forall x in edgeBegin..edgeEnd  with ( + reduce count)  {
+                  var u = src[x];
+                  var v = dst[x];
+                  if (count==0) {
+                        if (f[u]!=f[f[u]] || f[v]!=f[f[v]] || f[f[u]]!=f[f[v]]) {
+                            count=1;
+                        } 
+                  }
+                }
+              }// end of on loc 
+            }// end of coforall loc 
+        } else {
+            coforall loc in Locales with ( + reduce count ) {
+              on loc {
+                var edgeBegin = src.localSubdomain().lowBound;
+                var edgeEnd = src.localSubdomain().highBound;
+
+                forall x in edgeBegin..edgeEnd  with ( + reduce count)  {
+                  var u = src[x];
+                  var v = dst[x];
 
                   var TmpMin:int;
                   if (itera==1) {
@@ -1983,443 +1912,6 @@
                       }
                   }
                   
-            }//end of forall
-            forall x in edgeBegin..edgeEnd  with ( + reduce count)  {
-              var u = src[x];
-              var v = dst[x];
-              if (count==0) {
-                    if (f[u]!=f[f[u]] || f[v]!=f[f[v]] || f[f[u]]!=f[f[v]]) {
-                        count=1;
-                    } 
-              }
-            }
-          }
-        }
-
-
-        if( (count==0) ) {
-          converged = true;
-        }
-        else {
-          converged = false;
-          count=0;
-        }
-        itera += 1;
-        writeln("My Order is ",ORDERH); 
-        localtimer.stop();
-        executime=localtimer.elapsed();
-        myefficiency=(Ne:real/executime/1024.0/1024.0/here.numPUs():real):real;
-        writeln("Efficiency is ", myefficiency, " time is ",executime);
-
-      }
-
-      writeln("Number of iterations = ", itera);
-
-      return f;
-    }
-
-
-
-
-    // Contour variant: a  mapping based connected components algorithm
-    proc cc_11mm(nei:[?D1] int, start_i:[?D2] int,src:[?D3] int, dst:[?D4] int, neiR:[?D11] int, start_iR:[?D12] int,srcR:[?D13] int, dstR:[?D14] int) throws {
-      // Initialize the parent vectors f that will form stars. 
-      var f = makeDistArray(Nv, int); 
-      var localtimer:Timer;
-
-      // Initialize f and f_low in distributed memory.
-
-      localtimer.clear();
-      localtimer.start(); 
-      coforall loc in Locales {
-        on loc {
-          var vertexBegin = f.localSubdomain().lowBound;
-          var vertexEnd = f.localSubdomain().highBound;
-          forall i in vertexBegin..vertexEnd {
-            f[i] = i;
-            if (nei[i] >0) {
-                var tmpv=dst[start_i[i]];
-                if ( tmpv <i ) {
-                     f[i]=tmpv;
-                }
-            }
-            if (neiR[i] >0) {
-                var tmpv=dstR[start_iR[i]];
-                if ( tmpv <f[i] ) {
-                     f[i]=tmpv;
-                }
-            }
-          }
-        }
-      }
-
-
-
-      var converged:bool = false;
-      var itera = 1;
-      var count:int=0;
-      //we first check with order=1 mapping method
-      localtimer.stop(); 
-      var executime=localtimer.elapsed();
-      var myefficiency:real =(Ne:real/executime/1024.0/1024.0/here.numPUs():real):real;
-      while( (!converged) && 
-             (itera<FirstOrderIters) && 
-             ( (Ne/here.numPUs() < LargeScale) || (itera==1) || (myefficiency>EdgeEfficiency)) ) {
-        localtimer.clear();
-        localtimer.start(); 
-        coforall loc in Locales with ( + reduce count) {
-          on loc {
-            var edgeBegin = src.localSubdomain().lowBound;
-            var edgeEnd = src.localSubdomain().highBound;
-
-            forall x in edgeBegin..edgeEnd  with ( + reduce count)  {
-              var u = src[x];
-              var v = dst[x];
-
-                         var TmpMin:int;
-                         TmpMin=min(f[u],f[v]);
-                         if(TmpMin < f[u]) {
-                             f[u] = TmpMin;
-                             count=count+1;
-                         }
-                         if(TmpMin < f[v]) {
-                             f[v] = TmpMin;
-                             count=count+1;
-                         }
-                  
-            }//end of forall
-          }
-        }
-
-
-        itera += 1;
-        if( (count==0) ) {
-          converged = true;
-        }
-        else {
-          converged = false;
-          count=0;
-        }
-        writeln("My Order is 1"); 
-        localtimer.stop(); 
-        executime=localtimer.elapsed();
-        myefficiency=(Ne:real/executime/1024.0/1024.0/here.numPUs():real):real;
-        writeln("Efficiency is ", myefficiency, " time is ",executime);
-      }
-
-      if (Ne/here.numPUs() < LargeScale) {
-           ORDERH=8;
-      }else {
-           ORDERH=1024;
-      }  
-      // In the second step, we employ high order mapping
-      while(!converged) {
-        //var count:int=0;
-        //var count1:int=0;
-        localtimer.clear();
-        localtimer.start(); 
-        coforall loc in Locales with ( + reduce count ) {
-          on loc {
-            var edgeBegin = src.localSubdomain().lowBound;
-            var edgeEnd = src.localSubdomain().highBound;
-
-            forall x in edgeBegin..edgeEnd  with ( + reduce count)  {
-              var u = src[x];
-              var v = dst[x];
-=======
-      if (Ne/here.numPUs() < LargeScale) {
-           ORDERH=2;
-      }else {
-           ORDERH=1024;
-      }  
-      //we first check with order=1 mapping method
-      while( (!converged) ) {
-        // In the second step, we employ high order mapping
-        localtimer.clear();
-        localtimer.start(); 
-
-
-
-
-        if (ORDERH==2) {
-            coforall loc in Locales with ( + reduce count ) {
-              on loc {
-                var edgeBegin = src.localSubdomain().lowBound;
-                var edgeEnd = src.localSubdomain().highBound;
-
-                forall x in edgeBegin..edgeEnd  with ( + reduce count)  {
-                  var u = src[x];
-                  var v = dst[x];
-
-                  var TmpMin:int;
-
-                  TmpMin=min(f[f[u]],f[f[v]]);
-                  if(TmpMin < f[f[u]]) {
-                     f[f[u]] = TmpMin;
-                  }
-                  if(TmpMin < f[f[v]]) {
-                     f[f[v]] = TmpMin;
-                  }
-                  if(TmpMin < f[u]) {
-                    f[u] = TmpMin;
-                  }
-                  if(TmpMin < f[v]) {
-                    f[v] = TmpMin;
-                  }
-                }//end of forall
-                forall x in edgeBegin..edgeEnd  with ( + reduce count)  {
-                  var u = src[x];
-                  var v = dst[x];
-                  if (count==0) {
-                        if (f[u]!=f[f[u]] || f[v]!=f[f[v]] || f[f[u]]!=f[f[v]]) {
-                            count=1;
-                        } 
-                  }
-                }
-              }// end of on loc 
-            }// end of coforall loc 
-        } else {
-            coforall loc in Locales with ( + reduce count ) {
-              on loc {
-                var edgeBegin = src.localSubdomain().lowBound;
-                var edgeEnd = src.localSubdomain().highBound;
-
-                forall x in edgeBegin..edgeEnd  with ( + reduce count)  {
-                  var u = src[x];
-                  var v = dst[x];
->>>>>>> 060819fb
-
-                  var TmpMin:int;
-                  if (itera==1) {
-                      TmpMin=min(u,v);
-                  } else{
-                      TmpMin=min(find_split_h(u,f,ORDERH),find_split_h(v,f,ORDERH));
-                  }
-                  if ( (f[u]!=TmpMin) || (f[v]!=TmpMin)) {
-                      var myx=u;
-                      var lastx=u;
-                      while (f[myx] >TmpMin ) {
-                          lastx=f[myx];
-                          f[myx]=TmpMin;
-                          myx=lastx;
-                      }
-                      myx=v;
-                      while (f[myx] >TmpMin ) {
-                          lastx=f[myx];
-                          f[myx]=TmpMin;
-                          myx=lastx;
-                      }
-                  }
-                  
-<<<<<<< HEAD
-            }//end of forall
-            forall x in edgeBegin..edgeEnd  with ( + reduce count)  {
-              var u = src[x];
-              var v = dst[x];
-              if (count==0) {
-=======
-                }//end of forall
-
-                forall x in edgeBegin..edgeEnd  with ( + reduce count)  {
-                  var u = src[x];
-                  var v = dst[x];
-                  if (count==0) {
->>>>>>> 060819fb
-                    if (f[u]!=f[f[u]] || f[v]!=f[f[v]] || f[f[u]]!=f[f[v]]) {
-                        count=1;
-                    } 
-                  }
-                }
-              }// end of on loc 
-            }// end of coforall loc 
-
-        }
-
-
-        if( (count==0) ) {
-          converged = true;
-        }
-        else {
-          converged = false;
-          count=0;
-        }
-        itera += 1;
-        writeln("My Order is ",ORDERH); 
-        localtimer.stop(); 
-        executime=localtimer.elapsed();
-        myefficiency=(Ne:real/executime/1024.0/1024.0/here.numPUs():real):real;
-        writeln("Efficiency is ", myefficiency, " time is ",executime);
-      }
-
-      writeln("Number of iterations = ", itera-1);
-
-      return f;
-    }
-
-<<<<<<< HEAD
-
-
-
-
-
-    // Contour variant: a  mapping based connected components algorithm
-    proc cc_1m1m(nei:[?D1] int, start_i:[?D2] int,src:[?D3] int, dst:[?D4] int, neiR:[?D11] int, start_iR:[?D12] int,srcR:[?D13] int, dstR:[?D14] int) throws {
-      // Initialize the parent vectors f that will form stars. 
-      var f = makeDistArray(Nv, int); 
-      var localtimer:Timer;
-      var myefficiency:real;
-      var executime:real;
-
-      // Initialize f and f_low in distributed memory.
-
-      coforall loc in Locales {
-        on loc {
-          var vertexBegin = f.localSubdomain().lowBound;
-          var vertexEnd = f.localSubdomain().highBound;
-          forall i in vertexBegin..vertexEnd {
-            f[i] = i;
-            if (nei[i] >0) {
-                var tmpv=dst[start_i[i]];
-                if ( tmpv <i ) {
-                     f[i]=tmpv;
-                }
-            }
-            if (neiR[i] >0) {
-                var tmpv=dstR[start_iR[i]];
-                if ( tmpv <f[i] ) {
-                     f[i]=tmpv;
-                }
-            }
-          }
-        }
-      }
-
-
-
-      var converged:bool = false;
-      var itera = 1;
-      var count:int=0;
-      if (Ne/here.numPUs() < LargeScale) {
-           ORDERH=2;
-      }else {
-           ORDERH=100000;
-      }  
-      //we first check with order=1 mapping method
-      while( (!converged) ) {
-        localtimer.clear();
-        localtimer.start(); 
-        coforall loc in Locales with ( + reduce count) {
-          on loc {
-            var edgeBegin = src.localSubdomain().lowBound;
-            var edgeEnd = src.localSubdomain().highBound;
-
-            forall x in edgeBegin..edgeEnd  with ( + reduce count)  {
-              var u = src[x];
-              var v = dst[x];
-
-                         var TmpMin:int;
-                         TmpMin=min(f[u],f[v]);
-                         if(TmpMin < f[u]) {
-                             f[u] = TmpMin;
-                             count=count+1;
-                         }
-                         if(TmpMin < f[v]) {
-                             f[v] = TmpMin;
-                             count=count+1;
-                         }
-                  
-            }//end of forall
-          }
-        }
-
-
-        itera += 1;
-        writeln("My Order is 1"); 
-        localtimer.stop(); 
-        executime=localtimer.elapsed();
-        myefficiency=(Ne:real/executime/1024.0/1024.0/here.numPUs():real):real;
-        writeln("Efficiency is ", myefficiency, " time is ",executime);
-        if( (count==0) ) {
-          converged = true;
-          continue;
-        }
-        else {
-          converged = false;
-          count=0;
-        }
-
-        // In the second step, we employ high order mapping
-        localtimer.clear();
-        localtimer.start(); 
-        if (ORDERH==2) {
-            coforall loc in Locales with ( + reduce count ) {
-              on loc {
-                var edgeBegin = src.localSubdomain().lowBound;
-                var edgeEnd = src.localSubdomain().highBound;
-
-                forall x in edgeBegin..edgeEnd  with ( + reduce count)  {
-                  var u = src[x];
-                  var v = dst[x];
-
-                  var TmpMin:int;
-
-                  TmpMin=min(f[f[u]],f[f[v]]);
-                  if(TmpMin < f[f[u]]) {
-                     f[f[u]] = TmpMin;
-                  }
-                  if(TmpMin < f[f[v]]) {
-                     f[f[v]] = TmpMin;
-                  }
-                  if(TmpMin < f[u]) {
-                    f[u] = TmpMin;
-                  }
-                  if(TmpMin < f[v]) {
-                    f[v] = TmpMin;
-                  }
-                }//end of forall
-                forall x in edgeBegin..edgeEnd  with ( + reduce count)  {
-                  var u = src[x];
-                  var v = dst[x];
-                  if (count==0) {
-                        if (f[u]!=f[f[u]] || f[v]!=f[f[v]] || f[f[u]]!=f[f[v]]) {
-                            count=1;
-                        } 
-                  }
-                }
-              }// end of on loc 
-            }// end of coforall loc 
-        } else {
-            coforall loc in Locales with ( + reduce count ) {
-              on loc {
-                var edgeBegin = src.localSubdomain().lowBound;
-                var edgeEnd = src.localSubdomain().highBound;
-
-                forall x in edgeBegin..edgeEnd  with ( + reduce count)  {
-                  var u = src[x];
-                  var v = dst[x];
-
-                  var TmpMin:int;
-                  if (itera==1) {
-                      TmpMin=min(u,v);
-                  } else{
-                      TmpMin=min(find_split_h(u,f,ORDERH),find_split_h(v,f,ORDERH));
-                  }
-                  if ( (f[u]!=TmpMin) || (f[v]!=TmpMin)) {
-                      var myx=u;
-                      var lastx=u;
-                      while (f[myx] >TmpMin ) {
-                          lastx=f[myx];
-                          f[myx]=TmpMin;
-                          myx=lastx;
-                      }
-                      myx=v;
-                      while (f[myx] >TmpMin ) {
-                          lastx=f[myx];
-                          f[myx]=TmpMin;
-                          myx=lastx;
-                      }
-                  }
-                  
                 }//end of forall
 
                 forall x in edgeBegin..edgeEnd  with ( + reduce count)  {
@@ -2453,8 +1945,6 @@
       }
 
 
-=======
->>>>>>> 060819fb
       writeln("Number of iterations = ", itera-1);
 
       return f;
@@ -4204,11 +3694,7 @@
 
         timer.clear();
         timer.start();
-<<<<<<< HEAD
-        f2 = cc_11mm(  toSymEntry(ag.getNEIGHBOR(), int).a, 
-=======
         f2 = cc_unionfind_atomic(  toSymEntry(ag.getNEIGHBOR(), int).a, 
->>>>>>> 060819fb
                             toSymEntry(ag.getSTART_IDX(), int).a, 
                             toSymEntry(ag.getSRC(), int).a, 
                             toSymEntry(ag.getDST(), int).a, 
@@ -4217,11 +3703,7 @@
                             toSymEntry(ag.getSRC_R(), int).a, 
                             toSymEntry(ag.getDST_R(), int).a);
         timer.stop(); 
-<<<<<<< HEAD
-        outMsg = "Time elapsed for 11mm cc: " + timer.elapsed():string;
-=======
         outMsg = "Time elapsed for Connectit cc: " + timer.elapsed():string;
->>>>>>> 060819fb
         smLogger.debug(getModuleName(),getRoutineName(),getLineNumber(),outMsg);
 
         timer.clear();
@@ -4235,11 +3717,7 @@
                             toSymEntry(ag.getSRC_R(), int).a, 
                             toSymEntry(ag.getDST_R(), int).a);
         timer.stop(); 
-<<<<<<< HEAD
-        outMsg = "Time elapsed for contour cc: " + timer.elapsed():string;
-=======
         outMsg = "Time elapsed for Contour cc: " + timer.elapsed():string;
->>>>>>> 060819fb
         smLogger.debug(getModuleName(),getRoutineName(),getLineNumber(),outMsg);
 
 
@@ -4307,11 +3785,7 @@
 
         timer.clear();
         timer.start();
-<<<<<<< HEAD
-        f8 = cc_1m1m(  toSymEntry(ag.getNEIGHBOR(), int).a, 
-=======
         f8 = cc_fs_syn(  toSymEntry(ag.getNEIGHBOR(), int).a, 
->>>>>>> 060819fb
                             toSymEntry(ag.getSTART_IDX(), int).a, 
                             toSymEntry(ag.getSRC(), int).a, 
                             toSymEntry(ag.getDST(), int).a, 
@@ -4320,11 +3794,7 @@
                             toSymEntry(ag.getSRC_R(), int).a, 
                             toSymEntry(ag.getDST_R(), int).a);
         timer.stop(); 
-<<<<<<< HEAD
-        outMsg = "Time elapsed for   1m1m  cc: " + timer.elapsed():string;
-=======
         outMsg = "Time elapsed for synchronization cc: " + timer.elapsed():string;
->>>>>>> 060819fb
         smLogger.debug(getModuleName(),getRoutineName(),getLineNumber(),outMsg);
 
         /*
