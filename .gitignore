--- conflicted
+++ resolved
@@ -146,10 +146,6 @@
 GraphServerModules.cfg.*
 
 #.arkouda
-<<<<<<< HEAD
-.arkouda
-=======
 .arkouda
 .benchmarks
-.idea
->>>>>>> 02e7ddbe
+.idea