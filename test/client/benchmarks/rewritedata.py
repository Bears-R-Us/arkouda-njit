--- conflicted
+++ resolved
@@ -28,12 +28,9 @@
             [237010,12008,2,0,HomeDir+"Adata/SNAP/ca-HepPh.txt.gr"],\
             [367662,36692,2,0,HomeDir+"Adata/SNAP/email-Enron.gr"],\
             [396160,18772,2,0,HomeDir+"Adata/SNAP/ca-AstroPh.txt.gr"],\
-<<<<<<< HEAD
-=======
             [428156,58228,2,0,HomeDir+"Adata/SNAP/loc-brightkite_edges.txt"],\
             [508837,75879,2,0,HomeDir+"Adata/SNAP/soc-Epinions1.txt.gr"],\
             [1049866,317080,2,0,HomeDir+"Adata/SNAP/com-dblp.ungraph.txt.gr"],\
->>>>>>> 82553d06
             [2987624,1134890,2,0,HomeDir+"Adata/SNAP/com-youtube.ungraph.txt.gr"],\
             [3387388,4033394,2,0,HomeDir+"Adata/SNAP/amazon0601.txt.gr"],\
             [68993773,537377,2,0,HomeDir+"Adata/SNAP/soc-LiveJournal1.txt"],\
