## Arkouda-NJIT
This is an external repository to build functionality for [Arkouda](https://github.com/Bears-R-Us/Arkouda) with a focus on advanced graph processing. It is built with the same structure as [arkouda-contrib](https://github.com/Bears-R-Us/arkouda-contrib) to manage modules and easily swap between the production (`arachne`) and development (`arachne_development`) directories.

## Configuring Prerequisites
To install the prerequisites below, the following libraries must be installed on your system. This can be done via any package handler depending on your distribution, or if on a cluster HPC system, they can be loaded in as modules. At the time of writing, the following versions were confirmed to work.
1. GCC 11.2.0 or later.
2. CMake 3.26.3.
3. OpenMPI GNU 4.1.4 (needed by CMake)
4. Anaconda 2023.09-0
5. `jq` 1.6 [command-line JSON processor](https://jqlang.github.io/jq/).

### Prerequisite Installation Steps
We recommend following the installation instructions provided by the Arkouda development team. Most specifically, follow the [Prerequisites](https://github.com/Bears-R-Us/arkouda?tab=readme-ov-file#prerequisites-toc) section in its entirety, and only the [Dependency Configuration](https://github.com/Bears-R-Us/arkouda/blob/master/pydoc/setup/BUILD.md#building-the-server) section of the build instructions. The installation steps usually involve the following:
1. Download [Chapel](https://chapel-lang.org/download.html) from the Chapel downloads page. **Use Chapel version 2.1.0.**
    * Alternatively, you may clone [Chapel](https://github.com/chapel-lang/chapel) and switch to a given tagged version. The commands for these should look something like:
        ```bash
        git clone https://github.com/chapel-lang/chapel.git
        cd chapel
        git fetch --tags origin
        git checkout tags/2.1.0 --force
        ```
2. Build Chapel by executing the commands below. This assumes you have installed all [Chapel prerequisites](https://chapel-lang.org/docs/usingchapel/prereqs.html#chapel-prerequisites). **Note:** We recommend using `gcc/11.2.0` or later due to dependencies with [VieCut](https://github.com/MinhyukPark/VieCut).
    ```bash
    cd /path/to/chapel/
    source ./util/setchplenv.bash
    export CHPL_GMP=bundled
    export CHPL_HWLOC=bundled
    export CHPL_RE2=bundled
    export CHPL_LLVM=bundled
    make -j 4 # This value can be increased dependent on your device's number of processors
    ```
    * **Note:** This installs single locale (shared-memory) Chapel. For multilocale (distributed-memory) Chapel please follow the documentation guide on [Multilocale Chapel Execution](https://chapel-lang.org/docs/usingchapel/multilocale.html#multilocale-chapel-execution). Arachne has its best performance on shared-memory. However, kernels such as breadth-first search and property graph querying have multilocale-optimized versions that require multilocale Chapel to be installed.
3. Download, **but do not build**, [Arkouda](https://github.com/Bears-R-Us/arkouda). **Use Arkouda version v2024.06.21.** A specified version can be selected for download by clicking on `Releases` in the main GitHub page for [Arkouda](https://github.com/Bears-R-Us/arkouda).
    * Alternatively, you may clone Arkouda and switch to a given tagged version.
        ```bash
        git clone https://github.com/Bears-R-Us/arkouda.git
        cd arkouda
        git fetch --tags origin
        git checkout tags/v2024.06.21 --force
        ```
<<<<<<< HEAD
4. Install Arkouda dependencies with `Anaconda`. An environment containing all dependencies can be installed from `arkouda-env.yml` or `arkouda-env-dev.yml` within your Arkouda home directory.
    * This can be done by executing the following command within your Arkouda directory:
        ```bash
        conda env create -f arkouda-env-dev.yml
=======
4. Install Arkouda dependencies with `Anaconda`. An environment containing all dependencies can be installed from `arkouda-env.yml` within your Arkouda home directory.
    * This can be done by executing the following command within your Arkouda directory:
        ```bash
        conda env create -f arkouda-env.yml
>>>>>>> 4eb5aa60
        ```
5. [Configure your Arkouda dependencies](https://github.com/Bears-R-Us/arkouda/blob/master/pydoc/setup/BUILD.md#dependency-configuration). This involves creating (or modifying) the `Makefile.paths` within your Arkouda home directory.
6. Install [constrained-clustering](https://github.com/MinhyukPark/constrained-clustering) and compile the C++ object files required by Arachne by following the commands below. Constrained-clustering requires a C++ compiler that supports `c++-20`, such as `clang++11`, and `cmake`. These and other prerequisites should be covered by the prerequisites in items 1-5 above.
    ```bash
    cd /path/to/arkouda-njit/arachne/server/external_libs
    git clone https://github.com/MinhyukPark/constrained-clustering.git
    cd constrained-clustering
    ./setup.sh
    ./easy_build_and_compile.sh
    cd ../../../../arachne/server/viecut_helpers/
    source compileLogger.sh -f logger.cpp -o logger.cpp.o
    gcc -c -fPIC -I../external_libs/constrained-clustering/external_libs/VieCut/lib/ -I../external_libs/constrained-clustering/external_libs/VieCut/extlib/tlx/ computeMinCut.cpp -o computeMinCut.o
    cd ../../../
    ```

## Building Arachne
Building Arachne is performed through executing the `module_configuration.py` file. The complete path to the location of `arkouda` must be specified through `ak_loc` and the complete path to the location of `arachne` should be specified through `pkg_path`.

```bash
python module_configuration.py --ak_loc=/complete/path/to/arkouda/ --pkg_path=/complete/path/to/arkouda-njit/arachne/ | bash
```

The above command will pipe the following three commands to terminal that installs Arachne using pip, copies the Arkouda server modules to a temporary file, and combines them with the Arachne server modules to build the enhanced `arkouda_server`.
```bash
pip install -U /complete/path/to/arkouda-njit/arachne/client
cp /complete/path/to/arkouda/ServerModules.cfg ~/TmpServerModules.cfg.1683320760
ARKOUDA_SERVER_USER_MODULES=" /complete/path/to/arkouda-njit/arachne/server/BuildGraphMsg.chpl  /complete/path/to/arkouda-njit/arachne/server/PropertyGraphMsg.chpl  /complete/path/to/arkouda-njit/arachne/server/GraphInfoMsg.chpl  /complete/path/to/arkouda-njit/arachne/server/BFSMsg.chpl  /complete/path/to/arkouda-njit/arachne/server/TriCtrMsg.chpl  /complete/path/to/arkouda-njit/arachne/server/TriCntMsg.chpl  /complete/path/to/arkouda-njit/arachne/server/TrussMsg.chpl  /complete/path/to/arkouda-njit/arachne/server/CCMsg.chpl" ARKOUDA_CONFIG_FILE=~/TmpServerModules.cfg.1683320760 ARKOUDA_SKIP_CHECK_DEPS=true make -C /Users/alvaradoo/Research/arkouda
```

For usage instructions of `module_configuration.py` please execute the the following.
```bash
python module_configuration.py --help
```

### Building Development Arachne
If you are interested in installing the development version of Arachne, please follow the same instructions as above, but for `pkg_path` include `/complete/path/to/arkouda-njit/arachne_development/`.

## Starting the Arachne and Arkouda Server
The server can be started as specified in the [Arkouda documentation](https://github.com/Bears-R-Us/arkouda#running-arkouda_server-toc). Simply put, navigate to your Arkouda directory, and an executable named `arkouda_server` should exist. Execute it with the command below to start a server instance.
```bash
./arkouda_server # - nl X
```

The output should be something that looks like below.
```bash
********************************************************************************************************
********************************************************************************************************
*                                                                                                      *
*                          server listening on tcp://n118.cluster.local:5555                           *
*                                 arkouda server version = v2024.06.21                                 *
*                                    built with chapel version2.1.0                                    *
*                                     memory limit = 973796998348                                      *
*                                       bytes of memory used = 0                                       *
*                                                                                                      *
********************************************************************************************************
********************************************************************************************************
```

To run a simple test file as well as pytests please proceed to the [Arachne](arachne/) directory for those instructions.

## Usage Notes
```python
import arkouda as ak
import arachne as ar
# code using arachne and arkouda below
```

## Common Issues
* **Issue**: Unrecognized HDF5, Apache Arrow, etc. installations. 
  **Fix**: Ensure `Makefile.paths` was properly added to the base Arkouda directory. More information can be found in the [Arkouda build instructions](https://github.com/Bears-R-Us/arkouda#building-arkouda-toc).
* **Issue**: Arkouda or Arachne functions are not recognized when executing scripts.
  **Fix**: Make sure to run `pip3 install -e .` at both `/complete/path/to/arkouda-njit/arachne/client/.` and `/complete/path/to/arkouda/.`<|MERGE_RESOLUTION|>--- conflicted
+++ resolved
@@ -38,17 +38,10 @@
         git fetch --tags origin
         git checkout tags/v2024.06.21 --force
         ```
-<<<<<<< HEAD
-4. Install Arkouda dependencies with `Anaconda`. An environment containing all dependencies can be installed from `arkouda-env.yml` or `arkouda-env-dev.yml` within your Arkouda home directory.
-    * This can be done by executing the following command within your Arkouda directory:
-        ```bash
-        conda env create -f arkouda-env-dev.yml
-=======
 4. Install Arkouda dependencies with `Anaconda`. An environment containing all dependencies can be installed from `arkouda-env.yml` within your Arkouda home directory.
     * This can be done by executing the following command within your Arkouda directory:
         ```bash
         conda env create -f arkouda-env.yml
->>>>>>> 4eb5aa60
         ```
 5. [Configure your Arkouda dependencies](https://github.com/Bears-R-Us/arkouda/blob/master/pydoc/setup/BUILD.md#dependency-configuration). This involves creating (or modifying) the `Makefile.paths` within your Arkouda home directory.
 6. Install [constrained-clustering](https://github.com/MinhyukPark/constrained-clustering) and compile the C++ object files required by Arachne by following the commands below. Constrained-clustering requires a C++ compiler that supports `c++-20`, such as `clang++11`, and `cmake`. These and other prerequisites should be covered by the prerequisites in items 1-5 above.
